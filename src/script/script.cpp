--- conflicted
+++ resolved
@@ -130,19 +130,14 @@
     case OP_CHECKMULTISIGVERIFY    : return "OP_CHECKMULTISIGVERIFY";
 
     // expanson
-<<<<<<< HEAD
+    case OP_NOP1                   : return "OP_NOP1";
+    case OP_CHECKLOCKTIMEVERIFY    : return "OP_CHECKLOCKTIMEVERIFY";
+    case OP_NOP3                   : return "OP_NOP3";
+    case OP_NOP4                   : return "OP_NOP4";
+    case OP_NOP5                   : return "OP_NOP5";
     case OP_CLAIM_NAME             : return "OP_CLAIM_NAME";
     case OP_SUPPORT_CLAIM          : return "OP_SUPPORT_CLAIM";
-=======
-    case OP_NOP1                   : return "OP_NOP1";
-    case OP_CHECKLOCKTIMEVERIFY    : return "OP_CHECKLOCKTIMEVERIFY";
->>>>>>> d2899501
-    case OP_NOP3                   : return "OP_NOP3";
     case OP_UPDATE_CLAIM           : return "OP_UPDATE_CLAIM";
-    case OP_NOP5                   : return "OP_NOP5";
-    case OP_NOP6                   : return "OP_NOP6";
-    case OP_NOP7                   : return "OP_NOP7";
-    case OP_NOP8                   : return "OP_NOP8";
     case OP_NOP9                   : return "OP_NOP9";
     case OP_NOP10                  : return "OP_NOP10";
 
