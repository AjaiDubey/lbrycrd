--- conflicted
+++ resolved
@@ -153,15 +153,12 @@
     OP_CHECKMULTISIGVERIFY = 0xaf,
 
     // expansion
-<<<<<<< HEAD
-    OP_CLAIM_NAME = 0xb0,
-    OP_SUPPORT_CLAIM = 0xb1,
-=======
-    OP_NOP1 = 0xb0,
+	OP_NOP1 = 0xb0,
+    OP_CLAIM_NAME = OP_NOP1,
     OP_NOP2 = 0xb1,
-    OP_CHECKLOCKTIMEVERIFY = OP_NOP2,
->>>>>>> c6de5cc8
+    OP_SUPPORT_CLAIM = OP_NOP2,
     OP_NOP3 = 0xb2,
+    OP_CHECKLOCKTIMEVERIFY = OP_NOP3,
     OP_NOP4 = 0xb3,
     OP_NOP5 = 0xb4,
     OP_NOP6 = 0xb5,
