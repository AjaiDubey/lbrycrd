--- conflicted
+++ resolved
@@ -135,22 +135,13 @@
     datadir = os.path.join(dirname, "node"+str(n))
     if not os.path.isdir(datadir):
         os.makedirs(datadir)
-<<<<<<< HEAD
     with open(os.path.join(datadir, "lbrycrd.conf"), 'w') as f:
         f.write("regtest=1\n");
         f.write("rpcuser=rt\n");
         f.write("rpcpassword=rt\n");
         f.write("port="+str(p2p_port(n))+"\n");
         f.write("rpcport="+str(rpc_port(n))+"\n");
-=======
-    with open(os.path.join(datadir, "bitcoin.conf"), 'w') as f:
-        f.write("regtest=1\n")
-        f.write("rpcuser=rt\n")
-        f.write("rpcpassword=rt\n")
-        f.write("port="+str(p2p_port(n))+"\n")
-        f.write("rpcport="+str(rpc_port(n))+"\n")
         f.write("listenonion=0\n")
->>>>>>> d2899501
     return datadir
 
 def rpc_url(i, rpchost=None):
